#
# Copyright (c) 2019, The Board of Trustees of the Leland Stanford Junior University
# All rights reserved.
#
# Redistribution and use in source and binary forms, with or without
# modification, are permitted provided that the following conditions are met:
#
# * Redistributions of source code must retain the above copyright notice, this
#   list of conditions and the following disclaimer.
#
# * Redistributions in binary form must reproduce the above copyright notice,
#   this list of conditions and the following disclaimer in the documentation
#   and/or other materials provided with the distribution.
#
# * Neither the name of the copyright holder nor the names of its
#   contributors may be used to endorse or promote products derived from
#   this software without specific prior written permission.
#
# THIS SOFTWARE IS PROVIDED BY THE COPYRIGHT HOLDERS AND CONTRIBUTORS "AS IS"
# AND ANY EXPRESS OR IMPLIED WARRANTIES, INCLUDING, BUT NOT LIMITED TO, THE
# IMPLIED WARRANTIES OF MERCHANTABILITY AND FITNESS FOR A PARTICULAR PURPOSE ARE
# DISCLAIMED. IN NO EVENT SHALL THE COPYRIGHT HOLDER OR CONTRIBUTORS BE LIABLE
# FOR ANY DIRECT, INDIRECT, INCIDENTAL, SPECIAL, EXEMPLARY, OR CONSEQUENTIAL
# DAMAGES (INCLUDING, BUT NOT LIMITED TO, PROCUREMENT OF SUBSTITUTE GOODS OR
# SERVICES; LOSS OF USE, DATA, OR PROFITS; OR BUSINESS INTERRUPTION) HOWEVER
# CAUSED AND ON ANY THEORY OF LIABILITY, WHETHER IN CONTRACT, STRICT LIABILITY,
# OR TORT (INCLUDING NEGLIGENCE OR OTHERWISE) ARISING IN ANY WAY OUT OF THE USE
# OF THIS SOFTWARE, EVEN IF ADVISED OF THE POSSIBILITY OF SUCH DAMAGE.

import os
import torch
import logging
from tqdm import tqdm
from collections import defaultdict

from ..base_task import BaseTask
from ..registry import register_task
from ..generic_dataset import CQA, same_id, context_answer_len, token_batch_fn, default_batch_fn
from ...data_utils.example import Example

from ..base_dataset import Split

logger = logging.getLogger(__name__)


class AlmondDataset(CQA):
    """Obtaining dataset for Almond semantic parsing task"""

    base_url = None


    def __init__(self, path, *, make_example, subsample=None, cached_path=None, skip_cache=False, **kwargs):
        
        #TODO fix cache_path for multilingual task
        cache_name = os.path.join(cached_path, os.path.basename(path), str(subsample))

        if os.path.exists(cache_name) and not skip_cache:
            logger.info(f'Loading cached data from {cache_name}')
            examples = torch.load(cache_name)
        else:
            examples = []
            n = 0
            with open(path, 'r', encoding='utf-8') as fp:
                for line in fp:
                    n += 1

            max_examples = min(n, subsample) if subsample is not None else n
            for i, line in tqdm(enumerate(open(path, 'r', encoding='utf-8')), total=max_examples):
                parts = line.strip().split('\t')
                examples.append(make_example(parts, language=kwargs.get('language', None)))
                if len(examples) >= max_examples:
                    break
            os.makedirs(os.path.dirname(cache_name), exist_ok=True)
            logger.info(f'Caching data to {cache_name}')
            torch.save(examples, cache_name)

        super().__init__(examples, **kwargs)
        

    @classmethod
    def return_splits(cls, path, train='train', validation='eval', test='test', **kwargs):

        """Create dataset objects for splits of the ThingTalk dataset.
        Arguments:
            path: path to directory where data splits reside
            train: The prefix of the train data. Default: 'train'.
            validation: The prefix of the validation data. Default: 'eval'.
            test: The prefix of the test data. Default: 'test'.
            Remaining keyword arguments: Passed to the splits method of
                Dataset.
        """
        
        train_data = None if train is None else cls(os.path.join(path, train + '.tsv'), **kwargs)
        validation_data = None if validation is None else cls(os.path.join(path, validation + '.tsv'), **kwargs)
        test_data = None if test is None else cls(os.path.join(path, test + '.tsv'), **kwargs)

        aux_data = None
        do_curriculum = kwargs.get('curriculum', False)
        if do_curriculum:
            kwargs.pop('curriculum')
            aux_data = cls(os.path.join(path, 'aux' + '.tsv'), **kwargs)
        
        return Split(train=None if train is None else train_data,
                     eval=None if validation is None else validation_data,
                     test=None if test is None else test_data,
                     aux=None if do_curriculum is None else aux_data)
    

def is_entity(token):
    return token[0].isupper()


class BaseAlmondTask(BaseTask):
    """Base class for the Almond semantic parsing task
        i.e. natural language to formal language (ThingTalk) mapping"""

    def __init__(self, name, args):
        super().__init__(name, args)

    @property
    def metrics(self):
        return ['em', 'bleu']

    def _is_program_field(self, field_name):
        raise NotImplementedError()

    def _make_example(self, parts, language=None):
        raise NotImplementedError()

    def get_splits(self, root, **kwargs):
        return AlmondDataset.return_splits(path=os.path.join(root, 'almond'), make_example=self._make_example, **kwargs)

    def tokenize(self, sentence, field_name=None):
        if not sentence:
            return [], []

        if self.force_subword_tokenize:
            return sentence.split(' '), None

        if self._is_program_field(field_name):
            mask = []
            in_string = False
            tokens = sentence.split(' ')
            for token in tokens:
                if token == '"':
                    in_string = not in_string
                    mask.append(False)
                else:
                    mask.append(in_string)

            assert len(tokens) == len(mask)
            return tokens, mask

        else:
            tokens = sentence.split(' ')
            mask = [not is_entity(token) for token in tokens]
            return tokens, mask

    def detokenize(self, tokenized, field_name=None):
        return ' '.join(tokenized)


@register_task('almond')
class Almond(BaseAlmondTask):
    """The Almond semantic parsing task
    i.e. natural language to formal language (ThingTalk) mapping"""

    def _is_program_field(self, field_name):
        return field_name == 'answer'

    def _make_example(self, parts, language=None):
        # the question is irrelevant, so the question says English and ThingTalk even if we're doing
        # a different language (like Chinese)
        _id, sentence, target_code = parts
        question = 'translate from english to thingtalk'
        context = sentence
        answer = target_code
        return Example.from_raw(self.name + '/' + _id, context, question, answer,
                                tokenize=self.tokenize, lower=False)


@register_task('contextual_almond')
class ContextualAlmond(BaseAlmondTask):
    """Contextual Almond semantic parsing task
    """
    def _is_program_field(self, field_name):
        return field_name in ('answer', 'context')

    def _make_example(self, parts, language=None):
        _id, context, sentence, target_code = parts
        answer = target_code
        question = sentence
        return Example.from_raw(self.name + '/' + _id, context, question, answer,
                                tokenize=self.tokenize, lower=False)


@register_task('reverse_almond')
class ReverseAlmond(BaseTask):
    """Reverse Almond semantic parsing task
    i.e. formal language to natural language mapping"""

    @property
    def metrics(self):
        return ['bleu', 'em']

    def _is_program_field(self, field_name):
        return field_name == 'context'

    def _make_example(self, parts, language=None):
        # the question is irrelevant, so the question says English and ThingTalk even if we're doing
        # a different language (like Chinese)
        _id, sentence, target_code = parts
        question = 'translate from thingtalk to english'
        context = target_code
        answer = sentence
        return Example.from_raw(self.name + '/' + _id, context, question, answer,
                                tokenize=self.tokenize, lower=False)


@register_task('almond_dialogue_nlu')
class AlmondDialogueNLU(BaseAlmondTask):
    """Multi-turn NLU task for Almond dialogues
    (translate the user utterance to a formal representation, given the current
    state of the conversation)
    """
    def _is_program_field(self, field_name):
        return field_name in ('answer', 'context')

    def _make_example(self, parts, language=None):
        _id, context, sentence, target_code = parts
        answer = target_code
        question = sentence
        return Example.from_raw(self.name + '/' + _id, context, question, answer,
                                tokenize=self.tokenize, lower=False)

    def get_splits(self, root, **kwargs):
        return AlmondDataset.return_splits(path=os.path.join(root, 'almond/user'), make_example=self._make_example, **kwargs)


@register_task('almond_dialogue_nlu_agent')
class AlmondDialogueNLUAgent(BaseAlmondTask):
    """Multi-turn NLU task for Almond dialogues, for the agent utterance
    (translate the agent utterance to a formal representation, given the current
    state of the conversation).
    This is used to facilitate annotation of human-human dialogues.
    """
    def _is_program_field(self, field_name):
        return field_name in ('answer', 'context')

    def _make_example(self, parts, language=None):
        _id, context, sentence, target_code = parts
        answer = target_code
        question = sentence
        return Example.from_raw(self.name + '/' + _id, context, question, answer,
                                tokenize=self.tokenize, lower=False)

    def get_splits(self, root, **kwargs):
        return AlmondDataset.return_splits(path=os.path.join(root, 'almond/agent'), make_example=self._make_example, **kwargs)


@register_task('almond_dialogue_nlg')
class AlmondDialogueNLG(BaseAlmondTask):
    """Multi-turn NLG task for Almond dialogues
    (generate the system utterance, given the current state of the conversation
    and the desider system dialogue act)
    """
    def _is_program_field(self, field_name):
        return field_name == 'context'

    @property
    def metrics(self):
        return ['bleu']

    def _make_example(self, parts, language=None):
        # the question is irrelevant for this task
        _id, context, sentence, target_code = parts
        question = 'what should the agent say ?'
        context = context + ' ' + target_code
        answer = sentence
        return Example.from_raw(self.name + '/' + _id, context, question, answer,
                                tokenize=self.tokenize, lower=False)

    def get_splits(self, root, **kwargs):
        return AlmondDataset.return_splits(path=os.path.join(root, 'almond/agent'), make_example=self._make_example, **kwargs)


@register_task('almond_dialogue_policy')
class AlmondDialoguePolicy(BaseAlmondTask):
    """Multi-turn dialogue policy task for Almond dialogues
    (generate the next dialogue act, given the current state of the conversation)
    """
    def _is_program_field(self, field_name):
        return field_name in ('answer', 'context')

    @property
    def metrics(self):
        return ['em', 'bleu']

    def _make_example(self, parts, language=None):
        # the question is irrelevant for this task, and the sentence is intentionally ignored
        _id, context, _sentence, target_code = parts
        question = 'what should the agent do ?'
        context = context
        answer = target_code
        return Example.from_raw(self.name + '/' + _id, context, question, answer,
                                tokenize=self.tokenize, lower=False)

    def get_splits(self, root, **kwargs):
        return AlmondDataset.return_splits(path=os.path.join(root, 'almond/agent'), make_example=self._make_example, **kwargs)
    

@register_task('almond_multilingual')
class AlmondMultiLingual(BaseAlmondTask):
    """Multi-Language task for Almond
    """
    def _is_program_field(self, field_name):
        return field_name == 'answer'

    @property
    def metrics(self):
        return ['em', 'bleu']

    def _make_example(self, parts, language=None):
        _id, sentence, target_code = parts
        question = 'translate from {} to thingtalk'.format(language)
        context = sentence
        answer = target_code
        return Example.from_raw(self.name + '/' + language + '/' + _id, context, question, answer,
                                tokenize=self.tokenize, lower=False)
    
    def get_train_processed_ids(self, split):
        all_ids = []
        for ex in split.examples:
            all_ids.append(same_id(ex))
        return all_ids
        
    def get_splits(self, root, **kwargs):
        all_datasets = []
        languages = kwargs['languages'].split('+')
        for lang in languages:
            almond_dataset = AlmondDataset.return_splits(path=os.path.join(root, 'almond/multilingual/{}'.format(lang)),
                                                         make_example=self._make_example, language=lang, **kwargs)
            all_datasets.append(almond_dataset)
        
        assert len(all_datasets) >= 1
        if kwargs.get('sentence_batching', False):
            lengths = list(map(lambda dataset: len(dataset), all_datasets))
            assert len(set(lengths)) == 1, 'When using sentence batching your datasets should have same size.'
            if kwargs.get('train', False):
                ids_sets = list(map(lambda dataset: set(self.get_train_processed_ids(dataset.train)), all_datasets))
                id_set_base = set(ids_sets[0])
                for id_set in ids_sets:
                    assert set(id_set) == id_set_base, 'When using sentence batching your datasets should have matching ids'
            
            sort_key_fn = same_id
            batch_size_fn = default_batch_fn
        else:
            sort_key_fn = context_answer_len
            batch_size_fn = token_batch_fn
        
        
        if kwargs.get('separate_eval', False) and (all_datasets[0].eval or all_datasets[0].test):
            return all_datasets
        else:
            return self.combine_datasets(all_datasets, sort_key_fn, batch_size_fn)

    def combine_datasets(self, datasets, sort_key_fn, batch_size_fn):
        splits = defaultdict()
        fields = [field for field in datasets[0]._fields if getattr(datasets[0], field) is not None]
        
        for field in fields:
            all_examples = []
            for dataset in datasets:
                all_examples.extend(getattr(dataset, field).examples)
            splits[field] = CQA(all_examples, sort_key_fn=sort_key_fn, batch_size_fn=batch_size_fn, groups=len(datasets))
        
        return Split(train=splits.get('train'),
                     eval=splits.get('eval'),
                     test=splits.get('test'),
                     aux=splits.get('aux'))

<<<<<<< HEAD
=======
    def get_splits(self, root, **kwargs):
        all_datasets = []
        languages = kwargs['languages'].split('+')
        for lang in languages:
            dataset = AlmondDataset.return_splits(path=os.path.join(root, 'almond/multilingual/{}'.format(lang)),
                                                  make_example=self._make_example, language=lang, **kwargs)
            all_datasets.append(dataset)
            
        separate_eval = kwargs.get('separate_eval', False)
        if separate_eval:
            return all_datasets
        else:
            return self.combine_datasets(all_datasets)
>>>>>>> a91947a7
    
    <|MERGE_RESOLUTION|>--- conflicted
+++ resolved
@@ -377,23 +377,4 @@
         return Split(train=splits.get('train'),
                      eval=splits.get('eval'),
                      test=splits.get('test'),
-                     aux=splits.get('aux'))
-
-<<<<<<< HEAD
-=======
-    def get_splits(self, root, **kwargs):
-        all_datasets = []
-        languages = kwargs['languages'].split('+')
-        for lang in languages:
-            dataset = AlmondDataset.return_splits(path=os.path.join(root, 'almond/multilingual/{}'.format(lang)),
-                                                  make_example=self._make_example, language=lang, **kwargs)
-            all_datasets.append(dataset)
-            
-        separate_eval = kwargs.get('separate_eval', False)
-        if separate_eval:
-            return all_datasets
-        else:
-            return self.combine_datasets(all_datasets)
->>>>>>> a91947a7
-    
-    +                     aux=splits.get('aux'))