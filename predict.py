--- conflicted
+++ resolved
@@ -162,10 +162,7 @@
                 answers = [json.loads(x.strip()) for x in answer_file.readlines()] 
 
         if len(answers) > 0:
-<<<<<<< HEAD
-            metrics, answers = compute_metrics(predictions, answers, bleu='iwslt' in task or 'multi30k' in task or 'almond' in task, dialogue='woz' in task,
-                rouge='cnn' in task, logical_form='sql' in task, corpus_f1='zre' in task, func_accuracy='almond' in task, args=args)
-=======
+
             if not os.path.exists(results_file_name):
                 metrics, answers = compute_metrics(predictions, answers, bleu='iwslt' in task or 'multi30k' in task or args.bleu, dialogue='woz' in task,
                     rouge='cnn' in task or 'dailymail' in task or args.rouge, logical_form='sql' in task, corpus_f1='zre' in task, args=args)
@@ -174,7 +171,6 @@
             else:
                 with open(results_file_name) as results_file:
                     metrics = json.loads(results_file.readlines()[0])
->>>>>>> cb96b024
 
             print(metrics)
             if not args.silent:
